# Copyright 2023 LiveKit, Inc.
#
# Licensed under the Apache License, Version 2.0 (the "License");
# you may not use this file except in compliance with the License.
# You may obtain a copy of the License at
#
#     http://www.apache.org/licenses/LICENSE-2.0
#
# Unless required by applicable law or agreed to in writing, software
# distributed under the License is distributed on an "AS IS" BASIS,
# WITHOUT WARRANTIES OR CONDITIONS OF ANY KIND, either express or implied.
# See the License for the specific language governing permissions and
# limitations under the License.

from __future__ import annotations

import asyncio
import base64
import json
import os
from dataclasses import dataclass
from typing import Any

import aiohttp
from livekit import rtc
from livekit.agents import (
    DEFAULT_API_CONNECT_OPTIONS,
    APIConnectionError,
    APIConnectOptions,
    APIStatusError,
    APITimeoutError,
    tokenize,
    tts,
    utils,
)

from .log import logger
from .models import (
    TTSDefaultVoiceId,
    TTSEncoding,
    TTSModels,
    TTSVoiceEmotion,
    TTSVoiceSpeed,
)

API_AUTH_HEADER = "X-API-Key"
API_VERSION_HEADER = "Cartesia-Version"
API_VERSION = "2024-06-10"

NUM_CHANNELS = 1
BUFFERED_WORDS_COUNT = 8


@dataclass
class _TTSOptions:
    model: TTSModels | str
    encoding: TTSEncoding
    sample_rate: int
    voice: str | list[float]
    speed: TTSVoiceSpeed | float | None
    emotion: list[TTSVoiceEmotion | str] | None
    api_key: str
    language: str


class TTS(tts.TTS):
    def __init__(
        self,
        *,
        model: TTSModels | str = "sonic-english",
        language: str = "en",
        encoding: TTSEncoding = "pcm_s16le",
        voice: str | list[float] = TTSDefaultVoiceId,
        speed: TTSVoiceSpeed | float | None = None,
        emotion: list[TTSVoiceEmotion | str] | None = None,
        sample_rate: int = 24000,
        api_key: str | None = None,
        http_session: aiohttp.ClientSession | None = None,
    ) -> None:
        """
        Create a new instance of Cartesia TTS.

        See https://docs.cartesia.ai/reference/web-socket/stream-speech/stream-speech for more details on the the Cartesia API.

        Args:
            model (TTSModels, optional): The Cartesia TTS model to use. Defaults to "sonic-english".
            language (str, optional): The language code for synthesis. Defaults to "en".
            encoding (TTSEncoding, optional): The audio encoding format. Defaults to "pcm_s16le".
            voice (str | list[float], optional): The voice ID or embedding array.
            speed (TTSVoiceSpeed | float, optional): Voice Control - Speed (https://docs.cartesia.ai/user-guides/voice-control)
            emotion (list[TTSVoiceEmotion], optional): Voice Control - Emotion (https://docs.cartesia.ai/user-guides/voice-control)
            sample_rate (int, optional): The audio sample rate in Hz. Defaults to 24000.
            api_key (str, optional): The Cartesia API key. If not provided, it will be read from the CARTESIA_API_KEY environment variable.
            http_session (aiohttp.ClientSession | None, optional): An existing aiohttp ClientSession to use. If not provided, a new session will be created.
        """

        super().__init__(
            capabilities=tts.TTSCapabilities(streaming=True),
            sample_rate=sample_rate,
            num_channels=NUM_CHANNELS,
        )

        api_key = api_key or os.environ.get("CARTESIA_API_KEY")
        if not api_key:
            raise ValueError("CARTESIA_API_KEY must be set")

        self._opts = _TTSOptions(
            model=model,
            language=language,
            encoding=encoding,
            sample_rate=sample_rate,
            voice=voice,
            speed=speed,
            emotion=emotion,
            api_key=api_key,
        )
        self._session = http_session

    def _ensure_session(self) -> aiohttp.ClientSession:
        if not self._session:
            self._session = utils.http_context.http_session()

        return self._session

    def update_options(
        self,
        *,
        model: TTSModels | None = None,
        language: str | None = None,
        voice: str | list[float] | None = None,
        speed: TTSVoiceSpeed | float | None = None,
        emotion: list[TTSVoiceEmotion | str] | None = None,
    ) -> None:
        """
        Update the Text-to-Speech (TTS) configuration options.

        This method allows updating the TTS settings, including model type, language, voice, speed,
        and emotion. If any parameter is not provided, the existing value will be retained.

        Args:
            model (TTSModels, optional): The Cartesia TTS model to use. Defaults to "sonic-english".
            language (str, optional): The language code for synthesis. Defaults to "en".
            voice (str | list[float], optional): The voice ID or embedding array.
            speed (TTSVoiceSpeed | float, optional): Voice Control - Speed (https://docs.cartesia.ai/user-guides/voice-control)
            emotion (list[TTSVoiceEmotion], optional): Voice Control - Emotion (https://docs.cartesia.ai/user-guides/voice-control)
        """
        self._opts.model = model or self._opts.model
        self._opts.language = language or self._opts.language
        self._opts.voice = voice or self._opts.voice
        self._opts.speed = speed or self._opts.speed
        if emotion is not None:
            self._opts.emotion = emotion

    def synthesize(
        self,
        text: str,
        *,
        conn_options: APIConnectOptions = DEFAULT_API_CONNECT_OPTIONS,
    ) -> ChunkedStream:
        return ChunkedStream(
            tts=self,
            input_text=text,
            conn_options=conn_options,
            opts=self._opts,
            session=self._ensure_session(),
        )

    def stream(
        self, *, conn_options: APIConnectOptions = DEFAULT_API_CONNECT_OPTIONS
    ) -> "SynthesizeStream":
        return SynthesizeStream(
            tts=self,
            conn_options=conn_options,
            opts=self._opts,
            session=self._ensure_session(),
        )


class ChunkedStream(tts.ChunkedStream):
    """Synthesize chunked text using the bytes endpoint"""

    def __init__(
        self,
        *,
        tts: TTS,
        input_text: str,
        conn_options: APIConnectOptions,
        opts: _TTSOptions,
        session: aiohttp.ClientSession,
    ) -> None:
        super().__init__(tts=tts, input_text=input_text, conn_options=conn_options)
        self._opts, self._session = opts, session

    async def _run(self) -> None:
        request_id = utils.shortuuid()
        bstream = utils.audio.AudioByteStream(
            sample_rate=self._opts.sample_rate, num_channels=NUM_CHANNELS
        )

        json = _to_cartesia_options(self._opts)
        json["transcript"] = self._input_text

        headers = {
            API_AUTH_HEADER: self._opts.api_key,
            API_VERSION_HEADER: API_VERSION,
        }

        try:
            async with self._session.post(
                "https://api.cartesia.ai/tts/bytes",
                headers=headers,
                json=json,
                timeout=aiohttp.ClientTimeout(
                    total=30,
                    sock_connect=self._conn_options.timeout,
                ),
            ) as resp:
                resp.raise_for_status()
                async for data, _ in resp.content.iter_chunks():
                    for frame in bstream.write(data):
                        self._event_ch.send_nowait(
                            tts.SynthesizedAudio(
                                request_id=request_id,
                                frame=frame,
                            )
                        )

                for frame in bstream.flush():
                    self._event_ch.send_nowait(
                        tts.SynthesizedAudio(request_id=request_id, frame=frame)
                    )
        except asyncio.TimeoutError as e:
            raise APITimeoutError() from e
        except aiohttp.ClientResponseError as e:
            raise APIStatusError(
                message=e.message,
                status_code=e.status,
                request_id=None,
                body=None,
            ) from e
        except Exception as e:
            raise APIConnectionError() from e


class SynthesizeStream(tts.SynthesizeStream):
    def __init__(
        self,
        *,
        tts: TTS,
        conn_options: APIConnectOptions,
        opts: _TTSOptions,
        session: aiohttp.ClientSession,
    ):
        super().__init__(tts=tts, conn_options=conn_options)
        self._opts, self._session = opts, session
        self._sent_tokenizer = tokenize.basic.SentenceTokenizer(
            min_sentence_len=BUFFERED_WORDS_COUNT
        )

    async def _run(self) -> None:
        self._segments_ch = utils.aio.Chan[tokenize.SentenceStream]()

        @utils.log_exceptions(logger=logger)
        async def _tokenize_input():
            """tokenize text from the input_ch to words"""
            input_stream = None
            async for input in self._input_ch:
                if isinstance(input, str):
                    if input_stream is None:
                        # new segment (after flush for e.g)
                        input_stream = self._sent_tokenizer.stream()
                        self._segments_ch.send_nowait(input_stream)

                    input_stream.push_text(input)
                elif isinstance(input, self._FlushSentinel):
                    if input_stream is not None:
                        input_stream.end_input()

                    input_stream = None
            self._segments_ch.close()

        @utils.log_exceptions(logger=logger)
        async def _run_segments(ws: aiohttp.ClientWebSocketResponse):
            async for input_stream in self._segments_ch:
                await self._run_ws(input_stream, ws)

        url = f"wss://api.cartesia.ai/tts/websocket?api_key={self._opts.api_key}&cartesia_version={API_VERSION}"

        ws: aiohttp.ClientWebSocketResponse | None = None

        try:
            ws = await asyncio.wait_for(
                self._session.ws_connect(url), self._conn_options.timeout
            )
            tasks = [
                asyncio.create_task(_tokenize_input()),
                asyncio.create_task(_run_segments(ws)),
            ]
            try:
                await asyncio.gather(*tasks)
            finally:
                await utils.aio.gracefully_cancel(*tasks)
        finally:
            if ws is not None:
                await ws.close()

    async def _run_ws(
        self,
        input_stream: tokenize.SentenceStream,
        ws: aiohttp.ClientWebSocketResponse,
    ) -> None:
        request_id = utils.shortuuid()
        done_segment = False

        async def _sentence_stream_task(ws: aiohttp.ClientWebSocketResponse):
            nonlocal done_segment
            base_pkt = _to_cartesia_options(self._opts)
            async for ev in input_stream:
                token_pkt = base_pkt.copy()
                token_pkt["context_id"] = request_id
                token_pkt["transcript"] = ev.token + " "
                token_pkt["continue"] = True
                await ws.send_str(json.dumps(token_pkt))

            end_pkt = base_pkt.copy()
            end_pkt["context_id"] = request_id
            end_pkt["transcript"] = " "
            end_pkt["continue"] = False
            done_segment = True
            await ws.send_str(json.dumps(end_pkt))

        async def _recv_task(ws: aiohttp.ClientWebSocketResponse):
            nonlocal done_segment
            audio_bstream = utils.audio.AudioByteStream(
                sample_rate=self._opts.sample_rate,
                num_channels=NUM_CHANNELS,
            )

            last_frame: rtc.AudioFrame | None = None

            def _send_last_frame(*, segment_id: str, is_final: bool) -> None:
                nonlocal last_frame
                if last_frame is not None:
                    self._event_ch.send_nowait(
                        tts.SynthesizedAudio(
                            request_id=request_id,
                            segment_id=segment_id,
                            frame=last_frame,
                            is_final=is_final,
                        )
                    )

                    last_frame = None

            while True:
                msg = await ws.receive()
                if msg.type in (
                    aiohttp.WSMsgType.CLOSED,
                    aiohttp.WSMsgType.CLOSE,
                    aiohttp.WSMsgType.CLOSING,
                ):
<<<<<<< HEAD
                    if not done_segment:
                        raise APIStatusError("Cartesia connection closed unexpectedly")
                    return
=======
                    raise APIStatusError(
                        "Cartesia connection closed unexpectedly",
                        request_id=request_id,
                    )
>>>>>>> 32383939

                if msg.type != aiohttp.WSMsgType.TEXT:
                    logger.warning("unexpected Cartesia message type %s", msg.type)
                    continue

                data = json.loads(msg.data)
                segment_id = data.get("context_id")

                if data.get("data"):
                    b64data = base64.b64decode(data["data"])
                    for frame in audio_bstream.write(b64data):
                        _send_last_frame(segment_id=segment_id, is_final=False)
                        last_frame = frame
                elif data.get("done"):
                    for frame in audio_bstream.flush():
                        _send_last_frame(segment_id=segment_id, is_final=False)
                        last_frame = frame

                    _send_last_frame(segment_id=segment_id, is_final=True)

                    if segment_id == request_id:
                        break
                else:
                    logger.error("unexpected Cartesia message %s", data)

        tasks = [
            asyncio.create_task(_sentence_stream_task(ws)),
            asyncio.create_task(_recv_task(ws)),
        ]

        try:
            await asyncio.gather(*tasks)
        finally:
            await utils.aio.gracefully_cancel(*tasks)


def _to_cartesia_options(opts: _TTSOptions) -> dict[str, Any]:
    voice: dict[str, Any] = {}
    if isinstance(opts.voice, str):
        voice["mode"] = "id"
        voice["id"] = opts.voice
    else:
        voice["mode"] = "embedding"
        voice["embedding"] = opts.voice

    voice_controls: dict = {}
    if opts.speed is not None:
        voice_controls["speed"] = opts.speed
    if opts.emotion is not None:
        voice_controls["emotion"] = opts.emotion

    if voice_controls:
        voice["__experimental_controls"] = voice_controls

    return {
        "model_id": opts.model,
        "voice": voice,
        "output_format": {
            "container": "raw",
            "encoding": opts.encoding,
            "sample_rate": opts.sample_rate,
        },
        "language": opts.language,
    }<|MERGE_RESOLUTION|>--- conflicted
+++ resolved
@@ -359,16 +359,12 @@
                     aiohttp.WSMsgType.CLOSE,
                     aiohttp.WSMsgType.CLOSING,
                 ):
-<<<<<<< HEAD
                     if not done_segment:
-                        raise APIStatusError("Cartesia connection closed unexpectedly")
+                        raise APIStatusError(
+                            "Cartesia connection closed unexpectedly",
+                            request_id=request_id,
+                        )
                     return
-=======
-                    raise APIStatusError(
-                        "Cartesia connection closed unexpectedly",
-                        request_id=request_id,
-                    )
->>>>>>> 32383939
 
                 if msg.type != aiohttp.WSMsgType.TEXT:
                     logger.warning("unexpected Cartesia message type %s", msg.type)
